import matplotlib.pyplot as plt
from matplotlib import dates
import numpy as np

from copy import deepcopy
from collections import Counter


def array_plot(st, t, mdccm, vel, baz, ccmplot=False,
<<<<<<< HEAD
               mcthresh=None, sigma_tau=None, stdict=None):
    """
    Creates plots for velocity - back-azimuth array processing.

    Args:
        st: Filtered obspy stream. Assumes response has been removed.
        t: Array processing time vector.
        mdccm: Array of median cross-correlation maxima.
        vel: Array of trace velocity estimates.
        baz: Array of back-azimuth estimates.
        ccmplot: Boolean flag to plot the Mean/Median cross-correlation
            maxima values on the y-axis in addition to the color scale.
        mcthresh: Add a dashed line at the [float] level
            in the ccmplot subplot.
        sigma_tau: Array of sigma_tau values, a measure of wave planarity.
            The flag to add the sigma_tau subplot.
        stdict: Array of dropped station pairs from LTS processing.
            The flag to add the stdict subplot.

    Returns:
        fig: Output figure.
        axs: Output figure axes.

    Usage:
        fig, axs= array_plot(st, t, mdccm, vel, baz, ccmplot=False,
                       mcthresh=None, sigma_tau=None, stdict=None)
=======
               mcthresh=None, sigma_tau=None):
    r"""
    Creates plots for velocity—back-azimuth array processing.

    Args:
        st (:class:`~obspy.core.stream.Stream`): Filtered data. Assumes
            response has been removed
        t: Array processing time vector
        mdccm: Array of median cross-correlation maxima
        vel: Array of trace velocity estimates
        baz: Array of back-azimuth estimates
        ccmplot (bool): Toggle plotting the mean/median cross-correlation
            maxima values on a separate subplot in addition to the color scale
        mcthresh (float): Add a dashed line at this level in the ccmplot
            subplot
        sigma_tau: Array of :math:`\sigma_\tau` values. If provided, will plot
            the values on a separate subplot

    Returns:
        tuple: Tuple containing:

        - **fig** (:class:`~matplotlib.figure.Figure`) – Figure handle
        - **axes** (Array of :class:`~matplotlib.axes.Axes`) – Axis handles
>>>>>>> e847393a
    """

    # Specify the colormap.
    cm = 'RdYlBu_r'
    # Colorbar/y-axis limits for MdCCM.
    cax = (0.2, 1)
    # Specify the time vector for plotting the trace.
    tvec = st[0].times('matplotlib')

    # Determine the number and order of subplots.
    num_subplots = 3
    vplot = 1
    bplot = 2
    splot = bplot
    if ccmplot:
        num_subplots += 1
        vplot += 1
        bplot += 1
        splot = bplot
    if sigma_tau is not None or stdict is not None:
        num_subplots += 1
        splot = bplot + 1

    # Start Plotting.
<<<<<<< HEAD
    # Initiate and plot the trace.
    fig, axs = plt.subplots(num_subplots, 1, sharex='col')
    fig.set_size_inches(10, 9)
    axs[0].plot(tvec, st[0].data, 'k')
    axs[0].axis('tight')
    axs[0].set_ylabel('Pressure [Pa]')

    # Plot MdCCM on its own plot.
    if ccmplot:
        sc = axs[1].scatter(t, mdccm, c=mdccm,
                             edgecolors='k', lw=0.3, cmap=cm)
        if mcthresh:
            axs[1].plot([t[0], t[-1]], [mcthresh, mcthresh], 'k--')
        axs[1].axis('tight')
        axs[1].set_xlim(t[0], t[-1])
        axs[1].set_ylim(cax)
        sc.set_clim(cax)
        axs[1].set_ylabel('MdCCM')

    # Plot the trace/apparent velocity.
    sc = axs[vplot].scatter(t, vel, c=mdccm, edgecolors='k', lw=0.3, cmap=cm)
    axs[vplot].set_ylim(0.25, 0.45)
    axs[vplot].set_xlim(t[0], t[-1])
    sc.set_clim(cax)
    axs[vplot].set_ylabel('Trace Velocity\n [km/s]')

    # Plot the back-azimuth.
    sc = axs[bplot].scatter(t, baz, c=mdccm, edgecolors='k', lw=0.3, cmap=cm)
    axs[bplot].set_ylim(0, 360)
    axs[bplot].set_xlim(t[0], t[-1])
    sc.set_clim(cax)
    axs[bplot].set_ylabel('Back-azimuth\n [deg]')

    # Plot sigma_tau if given.
    if sigma_tau is not None:
        if np.isnan(np.sum(sigma_tau)):
            print(r'Sigma_tau values are NaN!')
            axs[splot].scatter(np.array([t[0], t[-1]]),
                                np.array([0.01, 0.01]), c='w')
        else:
            sc = axs[splot].scatter(t, sigma_tau, c=mdccm,
                                     edgecolors='k', lw=0.3, cmap=cm)
        axs[splot].set_xlim(t[0], t[-1])
        sc.set_clim(cax)
        axs[splot].set_ylabel(r'$\sigma_\tau$')

    # Plot dropped station pairs from LTS if given.
    if stdict is not None:
        ndict = deepcopy(stdict)
        n = ndict['size']
        ndict.pop('size', None)
        tstamps = list(ndict.keys())
        tstampsfloat = [float(ii) for ii in tstamps]

        # Set the second colormap for station pairs.
        cm2 = plt.get_cmap('binary', (n-1))
        initplot = np.empty(len(t))
        initplot.fill(1)

        axs[splot].scatter(np.array([t[0], t[-1]]),
                            np.array([0.01, 0.01]), c='w')
        axs[splot].axis('tight')
        axs[splot].set_ylabel('Element [#]')
        axs[splot].set_xlabel('UTC Time')
        axs[splot].set_xlim(t[0], t[-1])
        axs[splot].set_ylim(0.5, n+0.5)
        axs[splot].xaxis_date()
        axs[splot].tick_params(axis='x', labelbottom='on')

        # Loop through the stdict for each flag and plot
        for jj in range(len(tstamps)):
            z = Counter(list(ndict[tstamps[jj]]))
            keys, vals = z.keys(), z.values()
            keys, vals = np.array(list(keys)), np.array(list(vals))
            pts = np.tile(tstampsfloat[jj], len(keys))
            sc2 = axs[splot].scatter(pts, keys, c=vals, edgecolors='k',
                                      lw=0.1, cmap=cm2, vmin=0.5, vmax=n-0.5)

        # Add the horizontal colorbar for station pairs.
        p3 = axs[splot].get_position().get_points().flatten()
        cbaxes2 = fig.add_axes([p3[0], 0.05, p3[2]-p3[0], 0.02])
        hc2 = plt.colorbar(sc2, orientation="horizontal",
                           cax=cbaxes2, ax=axs[splot])
        hc2.set_label('Number of Flagged Element Pairs')
        plt.subplots_adjust(right=0.87, hspace=0.12)

    axs[splot].xaxis_date()
    axs[splot].tick_params(axis='x', labelbottom='on')
    axs[splot].fmt_xdata = dates.DateFormatter('%HH:%MM')
    axs[splot].xaxis.set_major_formatter(dates.DateFormatter("%d-%H:%M"))
    axs[splot].set_xlabel('UTC Time')

    # Add the MdCCM colorbar.
    cbot = axs[splot].get_position().y0
    ctop = axs[1].get_position().y1
=======
    # Plot the trace.
    fig, axes = plt.subplots(num_subplots, 1, sharex='col')
    fig.set_size_inches(10, 9)
    axes[0].plot(tvec, st[0].data, 'k')
    axes[0].axis('tight')
    axes[0].set_ylabel('Pressure [Pa]')

    # Plot MdCCM on its own plot.
    if ccmplot:
        sc = axes[1].scatter(t, mdccm, c=mdccm,
                             edgecolors='k', lw=0.3, cmap=cm)
        if mcthresh:
            axes[1].plot([t[0], t[-1]], [mcthresh, mcthresh], 'k--')
        axes[1].axis('tight')
        axes[1].set_xlim(t[0], t[-1])
        axes[1].set_ylim(cax)
        sc.set_clim(cax)
        axes[1].set_ylabel('MdCCM')

    # Plot the trace/apparent velocity.
    sc = axes[vplot].scatter(t, vel, c=mdccm, edgecolors='k', lw=0.3, cmap=cm)
    axes[vplot].set_ylim(0.25, 0.45)
    axes[vplot].set_xlim(t[0], t[-1])
    sc.set_clim(cax)
    axes[vplot].set_ylabel('Trace Velocity\n [km/s]')

    # Plot the back-azimuth.
    sc = axes[bplot].scatter(t, baz, c=mdccm, edgecolors='k', lw=0.3, cmap=cm)
    axes[bplot].set_ylim(0, 360)
    axes[bplot].set_xlim(t[0], t[-1])
    sc.set_clim(cax)
    axes[bplot].set_ylabel('Back-azimuth\n [deg]')

    # Plot sigma_tau if given.
    if sigma_tau is not None:
        sc = axes[splot].scatter(t, sigma_tau, c=mdccm,
                                 edgecolors='k', lw=0.3, cmap=cm)
        axes[splot].set_xlim(t[0], t[-1])
        sc.set_clim(cax)
        axes[splot].set_ylabel(r'$\sigma_\tau$')

    axes[splot].xaxis_date()
    axes[splot].tick_params(axis='x', labelbottom='on')
    axes[splot].fmt_xdata = dates.DateFormatter('%HH:%MM')
    axes[splot].xaxis.set_major_formatter(dates.DateFormatter("%d-%H:%M"))
    axes[splot].set_xlabel('UTC Time')

    # Add the MdCCM colorbar.
    cbot = axes[splot].get_position().y0
    ctop = axes[1].get_position().y1
>>>>>>> e847393a
    cbaxes = fig.add_axes([0.92, cbot, 0.02, ctop-cbot])
    hc = plt.colorbar(sc, cax=cbaxes)
    hc.set_label('MdCCM')

<<<<<<< HEAD
    return fig, axs
=======
    return fig, axes
>>>>>>> e847393a


def arraySigPlt(rij, sig, sigV, sigTh, impResp, vel, th, kvec, figName=None):
    r"""
    Plots output of
    :func:`~array_processing.tools.array_characterization.arraySig`.

    Args:
        rij: Coordinates (km) of sensors as eastings & northings in a
            ``(2, N)`` array
        sigLevel (float): Variance in time delays (s), typically
            :math:`\sigma_\tau`
        sigV: Uncertainties in trace velocity (°) as a function of trace
            velocity and back-azimuth as ``(NgridTh, NgridV)`` array
        sigTh: Uncertainties in trace velocity (km/s) as a function of trace
            velocity and back-azimuth as ``(NgridTh, NgridV)`` array
        impResp: Impulse response over grid as ``(NgridK, NgridK)`` array
        vel: Vector of trace velocities (km/s) for axis in ``(NgridV, )``
            array
        th: Vector of back-azimuths (°) for axis in ``(NgridTh, )`` array
        kvec: Vector wavenumbers for axes in :math:`k`-space in ``(NgridK, )`` array
        figName (str): Name of output file, will be written as ``figName.png``
    """

    # Specify output figure file type and plotting resolution.
    figFormat = 'png'
    figDpi = 600

    # Plot array geometry in lower RHS.
    fig = plt.figure()
    axRij = plt.subplot(2, 2, 4)
    for h in range(rij.shape[1]):
        axRij.plot(rij[0, h], rij[1, h], 'bp')
    plt.xlabel('km')
    plt.ylabel('km')
    axRij.axis('square')
    axRij.grid()

    # Plot impulse reponse on upper RHS.
    axImp = plt.subplot(2, 2, 2)
    plt.pcolormesh(kvec, kvec, impResp)
    plt.ylabel('k$_y$ (km$^{-1}$)')
    plt.xlabel('k$_x$ (km$^{-1}$)')
    axImp.axis('square')

    # Plot theta uncertainty on upper LHS.
    plt.subplot(2, 2, 1)
    meshTh = plt.pcolormesh(th, vel, sigTh)
    plt.ylabel('vel. (km/s)')
    plt.xlabel(r'$\theta (^\circ)$')
    cbrTh = plt.colorbar(meshTh, )
    cbrTh.set_label(r'$\delta\theta\;\;\sigma_\tau = $' + str(sig) + ' s')

    # Plot velocity uncertainty on lower LHS.
    plt.subplot(2, 2, 3)
    meshV = plt.pcolormesh(th, vel, sigV)
    plt.ylabel('vel. (km/s)')
    plt.xlabel(r'$\theta (\circ)$')
    cbrV = plt.colorbar(meshV, )
    cbrV.set_label(r'$\delta v$')

    # Prepare output & display in iPython workspace.
    plt.tight_layout()  # IGNORE renderer warning from script! It is fine.
    if figName:
        plt.savefig(figName + '.' + figFormat, format=figFormat, dpi=figDpi)

    return fig


def arraySigContourPlt(sigV, sigTh, vel, th, trace_v):
    r"""
    Plots output of
    :func:`~array_processing.tools.array_characterization.arraySig` onto a
    polar plot for a specified trace velocity.

    Args:
        sigV: Uncertainties in trace velocity (°) as a function of trace
            velocity and back-azimuth as ``(NgridTh, NgridV)`` array
        sigTh: Uncertainties in trace velocity (km/s) as a function of trace
            velocity and back-azimuth as ``(NgridTh, NgridV)`` array
        vel: Vector of trace velocities (km/s) for axis in ``(NgridV, )`` array
        th: Vector of back-azimuths (°) for axis in ``(NgridTh, )`` array
        trace_v (float): Specified trace velocity (km/s) for uncertainty plot

    Returns:
        :class:`~matplotlib.figure.Figure`: Figure handle
    """

    tvel_ptr = np.abs(vel - trace_v).argmin()
    sigV_cont = sigV[tvel_ptr, :]
    sigTh_cont = sigTh[tvel_ptr, :]
    theta = np.linspace(0, 2 * np.pi, len(sigV_cont))

    fig, (ax1, ax2) = plt.subplots(nrows=1, ncols=2,
                                   subplot_kw={'projection': 'polar'})

    # Plot trace velocity uncertainty.
    ax1.set_theta_direction(-1)
    ax1.set_theta_offset(np.pi/2.0)
    ax1.plot(theta, sigV_cont, color='k', lw=1)
    ax1.set_rmax(sigV_cont.max()*1.1)
    ax1.yaxis.get_major_locator().base.set_params(nbins=6)
    ax1.set_rlabel_position(22.5)
    ax1.grid(True)
    ax1.set_title('Trace Velocity Uncertainty,\nV=%.2f' % trace_v,
                  va='bottom', pad=20)

    # Plot back-azimuth uncertainty.
    ax2.set_theta_direction(-1)
    ax2.set_theta_offset(np.pi/2.0)
    ax2.plot(theta, sigTh_cont, color='b', lw=1)
    ax2.set_rmax(sigTh_cont.max()*1.1)
    ax2.yaxis.get_major_locator().base.set_params(nbins=6)
    ax2.set_rlabel_position(22.5)
    ax2.grid(True)
    ax2.set_title('Back-Azimuth Uncertainty,\nV=%.2f' % trace_v,
                  va='bottom', pad=20)

    # Adjust subplot spacing to prevent overlap.
    fig.subplots_adjust(wspace=0.4)

    return fig<|MERGE_RESOLUTION|>--- conflicted
+++ resolved
@@ -7,7 +7,6 @@
 
 
 def array_plot(st, t, mdccm, vel, baz, ccmplot=False,
-<<<<<<< HEAD
                mcthresh=None, sigma_tau=None, stdict=None):
     """
     Creates plots for velocity - back-azimuth array processing.
@@ -34,31 +33,6 @@
     Usage:
         fig, axs= array_plot(st, t, mdccm, vel, baz, ccmplot=False,
                        mcthresh=None, sigma_tau=None, stdict=None)
-=======
-               mcthresh=None, sigma_tau=None):
-    r"""
-    Creates plots for velocity—back-azimuth array processing.
-
-    Args:
-        st (:class:`~obspy.core.stream.Stream`): Filtered data. Assumes
-            response has been removed
-        t: Array processing time vector
-        mdccm: Array of median cross-correlation maxima
-        vel: Array of trace velocity estimates
-        baz: Array of back-azimuth estimates
-        ccmplot (bool): Toggle plotting the mean/median cross-correlation
-            maxima values on a separate subplot in addition to the color scale
-        mcthresh (float): Add a dashed line at this level in the ccmplot
-            subplot
-        sigma_tau: Array of :math:`\sigma_\tau` values. If provided, will plot
-            the values on a separate subplot
-
-    Returns:
-        tuple: Tuple containing:
-
-        - **fig** (:class:`~matplotlib.figure.Figure`) – Figure handle
-        - **axes** (Array of :class:`~matplotlib.axes.Axes`) – Axis handles
->>>>>>> e847393a
     """
 
     # Specify the colormap.
@@ -83,7 +57,6 @@
         splot = bplot + 1
 
     # Start Plotting.
-<<<<<<< HEAD
     # Initiate and plot the trace.
     fig, axs = plt.subplots(num_subplots, 1, sharex='col')
     fig.set_size_inches(10, 9)
@@ -179,67 +152,11 @@
     # Add the MdCCM colorbar.
     cbot = axs[splot].get_position().y0
     ctop = axs[1].get_position().y1
-=======
-    # Plot the trace.
-    fig, axes = plt.subplots(num_subplots, 1, sharex='col')
-    fig.set_size_inches(10, 9)
-    axes[0].plot(tvec, st[0].data, 'k')
-    axes[0].axis('tight')
-    axes[0].set_ylabel('Pressure [Pa]')
-
-    # Plot MdCCM on its own plot.
-    if ccmplot:
-        sc = axes[1].scatter(t, mdccm, c=mdccm,
-                             edgecolors='k', lw=0.3, cmap=cm)
-        if mcthresh:
-            axes[1].plot([t[0], t[-1]], [mcthresh, mcthresh], 'k--')
-        axes[1].axis('tight')
-        axes[1].set_xlim(t[0], t[-1])
-        axes[1].set_ylim(cax)
-        sc.set_clim(cax)
-        axes[1].set_ylabel('MdCCM')
-
-    # Plot the trace/apparent velocity.
-    sc = axes[vplot].scatter(t, vel, c=mdccm, edgecolors='k', lw=0.3, cmap=cm)
-    axes[vplot].set_ylim(0.25, 0.45)
-    axes[vplot].set_xlim(t[0], t[-1])
-    sc.set_clim(cax)
-    axes[vplot].set_ylabel('Trace Velocity\n [km/s]')
-
-    # Plot the back-azimuth.
-    sc = axes[bplot].scatter(t, baz, c=mdccm, edgecolors='k', lw=0.3, cmap=cm)
-    axes[bplot].set_ylim(0, 360)
-    axes[bplot].set_xlim(t[0], t[-1])
-    sc.set_clim(cax)
-    axes[bplot].set_ylabel('Back-azimuth\n [deg]')
-
-    # Plot sigma_tau if given.
-    if sigma_tau is not None:
-        sc = axes[splot].scatter(t, sigma_tau, c=mdccm,
-                                 edgecolors='k', lw=0.3, cmap=cm)
-        axes[splot].set_xlim(t[0], t[-1])
-        sc.set_clim(cax)
-        axes[splot].set_ylabel(r'$\sigma_\tau$')
-
-    axes[splot].xaxis_date()
-    axes[splot].tick_params(axis='x', labelbottom='on')
-    axes[splot].fmt_xdata = dates.DateFormatter('%HH:%MM')
-    axes[splot].xaxis.set_major_formatter(dates.DateFormatter("%d-%H:%M"))
-    axes[splot].set_xlabel('UTC Time')
-
-    # Add the MdCCM colorbar.
-    cbot = axes[splot].get_position().y0
-    ctop = axes[1].get_position().y1
->>>>>>> e847393a
     cbaxes = fig.add_axes([0.92, cbot, 0.02, ctop-cbot])
     hc = plt.colorbar(sc, cax=cbaxes)
     hc.set_label('MdCCM')
 
-<<<<<<< HEAD
     return fig, axs
-=======
-    return fig, axes
->>>>>>> e847393a
 
 
 def arraySigPlt(rij, sig, sigV, sigTh, impResp, vel, th, kvec, figName=None):
